[package]
name = "scad"
<<<<<<< HEAD
version = "1.0.1"
=======
version = "1.1.0"
>>>>>>> 0b62c3a6
authors = ["TheZoq2 <frans.skarman@gmail.com>"]

description = "A crate for generating OpenSCAD models using rust"
repository = "https://github.com/thezoq2/Rust-Scad"
documentation = "http://thezoq2.github.io/Rust-Scad/doc/scad_generator/index.html"
license = "LGPL-2.0-or-later"
readme = "Readme.md"

[dependencies]
nalgebra= "0.16.8"<|MERGE_RESOLUTION|>--- conflicted
+++ resolved
@@ -1,10 +1,6 @@
 [package]
 name = "scad"
-<<<<<<< HEAD
-version = "1.0.1"
-=======
 version = "1.1.0"
->>>>>>> 0b62c3a6
 authors = ["TheZoq2 <frans.skarman@gmail.com>"]
 
 description = "A crate for generating OpenSCAD models using rust"
